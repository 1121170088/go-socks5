package socks5

import (
	"context"
	"errors"
	"fmt"
	"io"
	"net"
	"strings"
	"sync"

	"github.com/things-go/go-socks5/statute"
)

// AddressRewriter is used to rewrite a destination transparently
type AddressRewriter interface {
	Rewrite(ctx context.Context, request *Request) (context.Context, *statute.AddrSpec)
}

// handleConnect is used to handle a connect command
func (sf *Server) handleConnect(ctx context.Context, writer io.Writer, request *Request) error {
	// Attempt to connect
	dial := sf.dial
	if dial == nil {
		dial = func(ctx context.Context, net_, addr string) (net.Conn, error) {
			return net.Dial(net_, addr)
		}
	}
	target, err := dial(ctx, "tcp", request.DestAddr.String())
	if err != nil {
		msg := err.Error()
		resp := statute.RepHostUnreachable
		if strings.Contains(msg, "refused") {
			resp = statute.RepConnectionRefused
		} else if strings.Contains(msg, "network is unreachable") {
			resp = statute.RepNetworkUnreachable
		}
		if err := SendReply(writer, resp, nil); err != nil {
			return fmt.Errorf("failed to send reply, %v", err)
		}
		return fmt.Errorf("connect to %v failed, %v", request.RawDestAddr, err)
	}
	defer target.Close()

	// Send success
	if err := SendReply(writer, statute.RepSuccess, target.LocalAddr()); err != nil {
		return fmt.Errorf("failed to send reply, %v", err)
	}

	// Start proxying
	errCh := make(chan error, 2)
	sf.goFunc(func() { errCh <- sf.Proxy(target, request.Reader) })
	sf.goFunc(func() { errCh <- sf.Proxy(writer, target) })
	// Wait
	for i := 0; i < 2; i++ {
		e := <-errCh
		if e != nil {
			// return from this function closes target (and conn).
			return e
		}
	}
	return nil
}

// A Request represents request received by a server
type Request struct {
	statute.Request
	// AuthContext provided during negotiation
	AuthContext *AuthContext
	// LocalAddr of the network server listen
	LocalAddr net.Addr
	// RemoteAddr of the network that sent the request
	RemoteAddr net.Addr
	// DestAddr of the actual destination (might be affected by rewrite)
	DestAddr *statute.AddrSpec
	// Reader connect of request
	Reader io.Reader
	// RawDestAddr of the desired destination
	RawDestAddr *statute.AddrSpec
}

// ParseRequest creates a new Request from the tcp connection
func ParseRequest(bufConn io.Reader) (*Request, error) {
	hd, err := statute.ParseRequest(bufConn)
	if err != nil {
		return nil, err
	}
	return &Request{
		Request:     hd,
		RawDestAddr: &hd.DstAddr,
		Reader:      bufConn,
	}, nil
}

// handleRequest is used for request processing after authentication
func (sf *Server) handleRequest(write io.Writer, req *Request) error {
	var err error

	ctx := context.Background()
	// Resolve the address if we have a FQDN
	dest := req.RawDestAddr
	if !sf.hasUpstream && dest.FQDN != "" {
		ctx, dest.IP, err = sf.resolver.Resolve(ctx, dest.FQDN)
		if err != nil {
			if err := SendReply(write, statute.RepHostUnreachable, nil); err != nil {
				return fmt.Errorf("failed to send reply, %v", err)
			}
			return fmt.Errorf("failed to resolve destination[%v], %v", dest.FQDN, err)
		}
	}

	// Apply any address rewrites
	req.DestAddr = req.RawDestAddr
	if sf.rewriter != nil {
		ctx, req.DestAddr = sf.rewriter.Rewrite(ctx, req)
	}

	// Check if this is allowed
	var ok bool
	ctx, ok = sf.rules.Allow(ctx, req)
	if !ok {
		if err := SendReply(write, statute.RepRuleFailure, nil); err != nil {
			return fmt.Errorf("failed to send reply, %v", err)
		}
		return fmt.Errorf("bind to %v blocked by rules", req.RawDestAddr)
	}

	// Switch on the command
	switch req.Command {
	case statute.CommandConnect:
		if sf.userConnectHandle != nil {
			return sf.userConnectHandle(ctx, write, req)
		}
		return sf.handleConnect(ctx, write, req)
	case statute.CommandBind:
		if sf.userBindHandle != nil {
			return sf.userBindHandle(ctx, write, req)
		}
		return sf.handleBind(ctx, write, req)
	case statute.CommandAssociate:
		if sf.userAssociateHandle != nil {
			return sf.userAssociateHandle(ctx, write, req)
		}
		return sf.handleAssociate(ctx, write, req)
	default:
		if err := SendReply(write, statute.RepCommandNotSupported, nil); err != nil {
			return fmt.Errorf("failed to send reply, %v", err)
		}
		return fmt.Errorf("unsupported command[%v]", req.Command)
	}
}

<<<<<<< HEAD
=======
// handleConnect is used to handle a connect command
func (sf *Server) handleConnect(ctx context.Context, writer io.Writer, request *Request) error {
	// Attempt to connect
	var target net.Conn
	var err error

	if sf.dialWithRequest != nil {
		target, err = sf.dialWithRequest(ctx, "tcp", request.DestAddr.String(), request)
	} else {
		dial := sf.dial
		if dial == nil {
			dial = func(ctx context.Context, net_, addr string) (net.Conn, error) {
				return net.Dial(net_, addr)
			}
		}
		target, err = dial(ctx, "tcp", request.DestAddr.String())
	}
	if err != nil {
		msg := err.Error()
		resp := statute.RepHostUnreachable
		if strings.Contains(msg, "refused") {
			resp = statute.RepConnectionRefused
		} else if strings.Contains(msg, "network is unreachable") {
			resp = statute.RepNetworkUnreachable
		}
		if err := SendReply(writer, resp, nil); err != nil {
			return fmt.Errorf("failed to send reply, %v", err)
		}
		return fmt.Errorf("connect to %v failed, %v", request.RawDestAddr, err)
	}
	defer target.Close()

	// Send success
	if err := SendReply(writer, statute.RepSuccess, target.LocalAddr()); err != nil {
		return fmt.Errorf("failed to send reply, %v", err)
	}

	// Start proxying
	errCh := make(chan error, 2)
	sf.goFunc(func() { errCh <- sf.Proxy(target, request.Reader) })
	sf.goFunc(func() { errCh <- sf.Proxy(writer, target) })
	// Wait
	for i := 0; i < 2; i++ {
		e := <-errCh
		if e != nil {
			// return from this function closes target (and conn).
			return e
		}
	}
	return nil
}

>>>>>>> d67aeab3
// handleBind is used to handle a connect command
func (sf *Server) handleBind(_ context.Context, writer io.Writer, _ *Request) error {
	// TODO: Support bind
	if err := SendReply(writer, statute.RepCommandNotSupported, nil); err != nil {
		return fmt.Errorf("failed to send reply: %v", err)
	}
	return nil
}

// handleAssociate is used to handle a connect command
func (sf *Server) handleAssociate(ctx context.Context, writer io.Writer, request *Request) error {
	// Attempt to connect
	dial := sf.dial
	if dial == nil {
		dial = func(_ context.Context, net_, addr string) (net.Conn, error) {
			return net.Dial(net_, addr)
		}
	}
	bindLn, err := net.ListenUDP("udp", nil)
	if err != nil {
		if err := SendReply(writer, statute.RepServerFailure, nil); err != nil {
			return fmt.Errorf("failed to send reply, %v", err)
		}
		return fmt.Errorf("listen udp failed, %v", err)
	}

	sf.logger.Errorf("client want to used addr %v, listen addr: %s", request.DestAddr, bindLn.LocalAddr())
	// send BND.ADDR and BND.PORT, client used
	if err = SendReply(writer, statute.RepSuccess, bindLn.LocalAddr()); err != nil {
		return fmt.Errorf("failed to send reply, %v", err)
	}

	sf.goFunc(func() {
		// read from client and write to remote server
		conns := sync.Map{}
		bufPool := sf.bufferPool.Get()
		defer func() {
			sf.bufferPool.Put(bufPool)
			bindLn.Close()
			conns.Range(func(key, value any) bool {
				if connTarget, ok := value.(net.Conn); !ok {
					sf.logger.Errorf("conns has illegal item %v:%v", key, value)
				} else {
					connTarget.Close()
				}
				return true
			})
		}()
		for {
			n, srcAddr, err := bindLn.ReadFromUDP(bufPool[:cap(bufPool)])
			if err != nil {
				if errors.Is(err, io.EOF) || errors.Is(err, net.ErrClosed) {
					return
				}
				continue
			}
			pk, err := statute.ParseDatagram(bufPool[:n])
			if err != nil {
				continue
			}

			// check src addr whether equal requst.DestAddr
			srcEqual := ((request.DestAddr.IP.IsUnspecified()) || request.DestAddr.IP.Equal(srcAddr.IP)) && (request.DestAddr.Port == 0 || request.DestAddr.Port == srcAddr.Port) //nolint:lll
			if !srcEqual {
				continue
			}

			connKey := srcAddr.String() + "--" + pk.DstAddr.String()

			if target, ok := conns.Load(connKey); !ok {
				// if the 'connection' doesn't exist, create one and store it
				targetNew, err := dial(ctx, "udp", pk.DstAddr.String())
				if err != nil {
					sf.logger.Errorf("connect to %v failed, %v", pk.DstAddr, err)
					// TODO:continue or return Error?
					continue
				}
				conns.Store(connKey, targetNew)
				// read from remote server and write to original client
				sf.goFunc(func() {
					bufPool := sf.bufferPool.Get()
					defer func() {
						targetNew.Close()
						conns.Delete(connKey)
						sf.bufferPool.Put(bufPool)
					}()

					for {
						buf := bufPool[:cap(bufPool)]
						n, err := targetNew.Read(buf)
						if err != nil {
							if errors.Is(err, io.EOF) || errors.Is(err, net.ErrClosed) {
								return
							}
							sf.logger.Errorf("read data from remote %s failed, %v", targetNew.RemoteAddr().String(), err)
							return
						}
						tmpBufPool := sf.bufferPool.Get()
						proBuf := tmpBufPool
						proBuf = append(proBuf, pk.Header()...)
						proBuf = append(proBuf, buf[:n]...)
						if _, err := bindLn.WriteTo(proBuf, srcAddr); err != nil {
							sf.bufferPool.Put(tmpBufPool)
							sf.logger.Errorf("write data to client %s failed, %v", srcAddr, err)
							return
						}
						sf.bufferPool.Put(tmpBufPool)
					}
				})
				if _, err := targetNew.Write(pk.Data); err != nil {
					sf.logger.Errorf("write data to remote server %s failed, %v", targetNew.RemoteAddr().String(), err)
					return
				}
			} else {
				if _, err := target.(net.Conn).Write(pk.Data); err != nil {
					sf.logger.Errorf("write data to remote server %s failed, %v", target.(net.Conn).RemoteAddr().String(), err)
					return
				}
			}
		}
	})

	buf := sf.bufferPool.Get()
	defer sf.bufferPool.Put(buf)

	for {
		_, err := request.Reader.Read(buf[:cap(buf)])
		// sf.logger.Errorf("read data from client %s, %d bytesm, err is %+v", request.RemoteAddr.String(), num, err)
		if err != nil {
			bindLn.Close()
			if errors.Is(err, io.EOF) || errors.Is(err, net.ErrClosed) {
				return nil
			}
			return err
		}
	}
}

// SendReply is used to send a reply message
// rep: reply status see statute's statute file
func SendReply(w io.Writer, rep uint8, bindAddr net.Addr) error {
	rsp := statute.Reply{
		Version:  statute.VersionSocks5,
		Response: rep,
		BndAddr: statute.AddrSpec{
			AddrType: statute.ATYPIPv4,
			IP:       net.IPv4zero,
			Port:     0,
		},
	}

	if rsp.Response == statute.RepSuccess {
		if tcpAddr, ok := bindAddr.(*net.TCPAddr); ok && tcpAddr != nil {
			rsp.BndAddr.IP = tcpAddr.IP
			rsp.BndAddr.Port = tcpAddr.Port
		} else if udpAddr, ok := bindAddr.(*net.UDPAddr); ok && udpAddr != nil {
			rsp.BndAddr.IP = udpAddr.IP
			rsp.BndAddr.Port = udpAddr.Port
		} else {
			rsp.Response = statute.RepAddrTypeNotSupported
		}

		if rsp.BndAddr.IP.To4() != nil {
			rsp.BndAddr.AddrType = statute.ATYPIPv4
		} else if rsp.BndAddr.IP.To16() != nil {
			rsp.BndAddr.AddrType = statute.ATYPIPv6
		}
	}
	// Send the message
	_, err := w.Write(rsp.Bytes())
	return err
}

type closeWriter interface {
	CloseWrite() error
}

// Proxy is used to suffle data from src to destination, and sends errors
// down a dedicated channel
func (sf *Server) Proxy(dst io.Writer, src io.Reader) error {
	buf := sf.bufferPool.Get()
	defer sf.bufferPool.Put(buf)
	_, err := io.CopyBuffer(dst, src, buf[:cap(buf)])
	if tcpConn, ok := dst.(closeWriter); ok {
		tcpConn.CloseWrite() //nolint: errcheck
	}
	return err
}<|MERGE_RESOLUTION|>--- conflicted
+++ resolved
@@ -150,61 +150,6 @@
 	}
 }
 
-<<<<<<< HEAD
-=======
-// handleConnect is used to handle a connect command
-func (sf *Server) handleConnect(ctx context.Context, writer io.Writer, request *Request) error {
-	// Attempt to connect
-	var target net.Conn
-	var err error
-
-	if sf.dialWithRequest != nil {
-		target, err = sf.dialWithRequest(ctx, "tcp", request.DestAddr.String(), request)
-	} else {
-		dial := sf.dial
-		if dial == nil {
-			dial = func(ctx context.Context, net_, addr string) (net.Conn, error) {
-				return net.Dial(net_, addr)
-			}
-		}
-		target, err = dial(ctx, "tcp", request.DestAddr.String())
-	}
-	if err != nil {
-		msg := err.Error()
-		resp := statute.RepHostUnreachable
-		if strings.Contains(msg, "refused") {
-			resp = statute.RepConnectionRefused
-		} else if strings.Contains(msg, "network is unreachable") {
-			resp = statute.RepNetworkUnreachable
-		}
-		if err := SendReply(writer, resp, nil); err != nil {
-			return fmt.Errorf("failed to send reply, %v", err)
-		}
-		return fmt.Errorf("connect to %v failed, %v", request.RawDestAddr, err)
-	}
-	defer target.Close()
-
-	// Send success
-	if err := SendReply(writer, statute.RepSuccess, target.LocalAddr()); err != nil {
-		return fmt.Errorf("failed to send reply, %v", err)
-	}
-
-	// Start proxying
-	errCh := make(chan error, 2)
-	sf.goFunc(func() { errCh <- sf.Proxy(target, request.Reader) })
-	sf.goFunc(func() { errCh <- sf.Proxy(writer, target) })
-	// Wait
-	for i := 0; i < 2; i++ {
-		e := <-errCh
-		if e != nil {
-			// return from this function closes target (and conn).
-			return e
-		}
-	}
-	return nil
-}
-
->>>>>>> d67aeab3
 // handleBind is used to handle a connect command
 func (sf *Server) handleBind(_ context.Context, writer io.Writer, _ *Request) error {
 	// TODO: Support bind
